--- conflicted
+++ resolved
@@ -106,119 +106,6 @@
 
 (driver/register-driver! :moviedb (MovieDbDriver.))
 
-<<<<<<< HEAD
-(def ^:private ^:const raw-table-defaults
-  {:schema      nil
-   :database_id true
-   :updated_at  true
-   :details     {}
-   :active      true
-   :id          true
-   :created_at  true})
-
-(def ^:private ^:const raw-field-defaults
-  {:raw_table_id        true
-   :fk_target_column_id false
-   :updated_at          true
-   :active              true
-   :id                  true
-   :is_pk               false
-   :created_at          true
-   :column_type         nil})
-
-
-(def ^:const moviedb-raw-tables
-  [(merge raw-table-defaults
-          {:columns [(merge raw-field-defaults
-                            {:name    "id"
-                             :details {:base-type "type/Integer"}})
-                     (merge raw-field-defaults
-                            {:name    "name"
-                             :details {:base-type "type/Text"}})]
-           :name    "actors"})
-   (merge raw-table-defaults
-          {:columns [(merge raw-field-defaults
-                            {:name    "filming"
-                             :details {:base-type "type/Boolean"}})
-                     (merge raw-field-defaults
-                            {:name    "id"
-                             :details {:base-type "type/Integer"}})
-                     (merge raw-field-defaults
-                            {:name    "title"
-                             :details {:base-type "type/Text"}})]
-           :name    "movies"})
-   (merge raw-table-defaults
-          {:columns [(merge raw-field-defaults
-                            {:name    "id"
-                             :details {:base-type "type/Integer"}})
-                     (merge raw-field-defaults
-                            {:name                "movie_id"
-                             :details             {:base-type "type/Integer"}
-                             :fk_target_column_id true})
-                     (merge raw-field-defaults
-                            {:name    "stars"
-                             :details {:base-type "type/Integer"}})]
-           :name    "reviews"})
-   (merge raw-table-defaults
-          {:columns [(merge raw-field-defaults
-                            {:name                "actor_id"
-                             :details             {:base-type "type/Integer"}
-                             :fk_target_column_id true})
-                     (merge raw-field-defaults
-                            {:name    "character"
-                             :details {:base-type "type/Text"}})
-                     (merge raw-field-defaults
-                            {:name    "id"
-                             :details {:base-type "type/Integer"}})
-                     (merge raw-field-defaults
-                            {:name                "movie_id"
-                             :details             {:base-type "type/Integer"}
-                             :fk_target_column_id true})
-                     (merge raw-field-defaults
-                            {:name    "salary"
-                             :details {:base-type "type/Decimal"}})]
-           :name    "roles"})])
-
-
-(def ^:private ^:const table-defaults
-  {:description             nil
-   :entity_type             nil
-   :caveats                 nil
-   :points_of_interest      nil
-   :show_in_getting_started false
-   :schema                  nil
-   :raw_table_id            true
-   :rows                    nil
-   :updated_at              true
-   :entity_name             nil
-   :active                  true
-   :id                      true
-   :db_id                   true
-   :visibility_type         nil
-   :created_at              true})
-
-(def ^:privaet ^:const field-defaults
-  {:description        nil
-   :table_id           true
-   :caveats            nil
-   :points_of_interest nil
-   :special_type       nil
-   :fk_target_field_id false
-   :updated_at         true
-   :active             true
-   :parent_id          false
-   :id                 true
-   :raw_column_id      true
-   :last_analyzed      false
-   :position           0
-   :visibility_type    :normal
-   :preview_display    true
-   :created_at         true
-   :min_value          nil
-   :max_value          nil})
-=======
->>>>>>> c93a600c
-
 (def moviedb-tables-and-fields
   [(merge table-defaults
           {:name         "actors"
