(ns metabase.test-setup
  "Functions that run before + after unit tests (setup DB, start web server, load test data)."
  (:require [clojure.java.io :as io]
            [clojure.set :as set]
            [clojure.tools.logging :as log]
            [expectations :refer :all]
            (metabase [core :as core]
                      [db :as db]
                      [task :as task]
                      [util :as u])
            [metabase.test.data.datasets :as datasets]))

(declare clear-test-db)

;; # ---------------------------------------- EXPECTAIONS FRAMEWORK SETTINGS ------------------------------

;; ## GENERAL SETTINGS

;; Don't run unit tests whenever JVM shuts down
;; it's pretty annoying to have our DB reset all the time
(expectations/disable-run-on-shutdown)


;; ## EXPECTATIONS FORMATTING OVERRIDES

;; These overrides the methods Expectations usually uses for printing failed tests.
;; These are basically the same as the original implementations, but they colorize and pretty-print the
;; output, which makes it an order of magnitude easier to read, especially for tests that compare a
;; lot of data, like Query Processor or API tests.
(defn- format-failure [e a str-e str-a]
  {:type             :fail
   :expected-message (when-let [in-e (first (clojure.data/diff e a))]
                       (format "\nin expected, not actual:\n%s" (u/pprint-to-str 'green in-e)))
   :actual-message   (when-let [in-a (first (clojure.data/diff a e))]
                       (format "\nin actual, not expected:\n%s" (u/pprint-to-str 'red in-a)))
   :raw              [str-e str-a]
   :result           ["\nexpected:\n"
                      (u/pprint-to-str 'green e)
                      "\nwas:\n"
                      (u/pprint-to-str 'red a)]})

(defmethod compare-expr :expectations/maps [e a str-e str-a]
  (let [[in-e in-a] (clojure.data/diff e a)]
    (if (and (nil? in-e) (nil? in-a))
      {:type :pass}
<<<<<<< HEAD
      {:type             :fail
       :expected-message (some->> in-e
                                  u/pprint-to-str
                                  (u/format-color 'green "\nin expected, not actual:\n%s"))
       :actual-message   (some->> in-a
                                  u/pprint-to-str
                                  (u/format-color 'red "\nin actual, not expected:\n%s"))
       :raw              [str-e str-a]
       :result           ["\nexpected:\n"
                          (u/pprint-to-str 'green e)
                          "\nwas:\n"
                          (u/pprint-to-str 'red a)]})))


;; # FUNCTIONS THAT GET RUN ON TEST SUITE START / STOP
=======
      (format-failure e a str-e str-a))))

(defmethod compare-expr :expectations/sets [e a str-e str-a]
  (format-failure e a str-e str-a))

(defmethod compare-expr :expectations/sequentials [e a str-e str-a]
  (let [diff-fn (fn [e a] (seq (set/difference (set e) (set a))))]
    (assoc (format-failure e a str-e str-a)
           :message (cond
                      (and (= (set e) (set a))
                           (= (count e) (count a))
                           (= (count e) (count (set a)))) "lists appear to contain the same items with different ordering"
                      (and (= (set e) (set a))
                           (< (count e) (count a)))       "some duplicate items in actual are not expected"
                      (and (= (set e) (set a))
                           (> (count e) (count a)))       "some duplicate items in expected are not actual"
                      (< (count e) (count a))             "actual is larger than expected"
                      (> (count e) (count a))             "expected is larger than actual"))))


;; # ------------------------------ FUNCTIONS THAT GET RUN ON TEST SUITE START / STOP ------------------------------
>>>>>>> 1302ae86

(defn load-test-datasets
  "Call `load-data!` on all the datasets we're testing against."
  []
  (doseq [dataset-name @datasets/test-dataset-names]
    (log/info (format "Loading test data: %s..." (name dataset-name)))
    (datasets/load-data! (datasets/dataset-name->dataset dataset-name))))

(defn test-startup
  {:expectations-options :before-run}
  []
  (log/info "Starting up Metabase unit test runner")

  ;; clear out any previous test data that's lying around
  (log/info "Clearing out test DB...")
  (clear-test-db)
  (log/info "Setting up test DB and running migrations...")
  (db/setup-db :auto-migrate true)

  ;; Load the test datasets
  (load-test-datasets)

  ;; startup test web server
  (core/start-jetty)

  ;; start the task runner
  (task/start-task-runner!))


(defn test-teardown
  {:expectations-options :after-run}
  []
  (log/info "Shutting down Metabase unit test runner")
  (task/stop-task-runner!)
  (core/stop-jetty))


;; ## DB Setup

(defn- clear-test-db
  "Delete the test db file if it's still lying around."
  []
  (let [filename (-> (re-find #"file:(\w+\.db).*" (db/db-file)) second)] ; db-file is prefixed with "file:", so we strip that off
    (map (fn [file-extension]                                         ; delete the database files, e.g. `metabase.db.h2.db`, `metabase.db.trace.db`, etc.
           (let [file (str filename file-extension)]
             (when (.exists (io/file file))
               (io/delete-file file))))
         [".h2.db"
          ".trace.db"
          ".lock.db"])))<|MERGE_RESOLUTION|>--- conflicted
+++ resolved
@@ -43,23 +43,6 @@
   (let [[in-e in-a] (clojure.data/diff e a)]
     (if (and (nil? in-e) (nil? in-a))
       {:type :pass}
-<<<<<<< HEAD
-      {:type             :fail
-       :expected-message (some->> in-e
-                                  u/pprint-to-str
-                                  (u/format-color 'green "\nin expected, not actual:\n%s"))
-       :actual-message   (some->> in-a
-                                  u/pprint-to-str
-                                  (u/format-color 'red "\nin actual, not expected:\n%s"))
-       :raw              [str-e str-a]
-       :result           ["\nexpected:\n"
-                          (u/pprint-to-str 'green e)
-                          "\nwas:\n"
-                          (u/pprint-to-str 'red a)]})))
-
-
-;; # FUNCTIONS THAT GET RUN ON TEST SUITE START / STOP
-=======
       (format-failure e a str-e str-a))))
 
 (defmethod compare-expr :expectations/sets [e a str-e str-a]
@@ -81,7 +64,6 @@
 
 
 ;; # ------------------------------ FUNCTIONS THAT GET RUN ON TEST SUITE START / STOP ------------------------------
->>>>>>> 1302ae86
 
 (defn load-test-datasets
   "Call `load-data!` on all the datasets we're testing against."
