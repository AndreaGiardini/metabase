/* @flow */

import React, { Component } from "react";
import { findDOMNode } from 'react-dom';

import FilterWidget from './FilterWidget.jsx';

import StructuredQuery from "metabase-lib/lib/queries/StructuredQuery";
import type { Filter } from "metabase/meta/types/Query";
<<<<<<< HEAD
=======
import Dimension from "metabase-lib/lib/Dimension";

import type { TableMetadata } from "metabase/meta/types/Metadata";
>>>>>>> da136a5e

type Props = {
    query: StructuredQuery,
    filters: Array<Filter>,
    removeFilter?: (index: number) => void,
    updateFilter?: (index: number, filter: Filter) => void,
    maxDisplayValues?: number,
    tableMetadata?: TableMetadata // legacy parameter
};

type State = {
    shouldScroll: bool
};

export default class FilterList extends Component {
    props: Props;
    state: State;

    constructor(props: Props) {
        super(props);
        this.state = {
          shouldScroll: false
        };
    }

    componentDidUpdate () {
      this.state.shouldScroll ? (findDOMNode(this).scrollLeft = findDOMNode(this).scrollWidth) : null;
    }

    componentWillReceiveProps (nextProps: Props) {
      // only scroll when a filter is added
      if(nextProps.filters.length > this.props.filters.length) {
        this.setState({ shouldScroll: true })
      } else {
        this.setState({ shouldScroll: false })
      }
    }

    componentDidMount () {
      this.componentDidUpdate();
    }

    render() {
<<<<<<< HEAD
        const { query, filters } = this.props;
=======
        const { query, filters, tableMetadata } = this.props;
>>>>>>> da136a5e
        return (
            <div className="Query-filterList scroll-x scroll-show scroll-show--horizontal">
                {filters.map((filter, index) =>
                    <FilterWidget
                        key={index}
                        placeholder="Item"
<<<<<<< HEAD
                        // $FlowFixMe: update widgets that are still passing tableMetadata instead of query
                        query={query || { table: () => this.props.tableMetadata }}
=======
                        // TODO: update widgets that are still passing tableMetadata instead of query
                        query={query || {
                            table: () => tableMetadata,
                            parseFieldReference: (fieldRef) => Dimension.parseMBQL(fieldRef, tableMetadata)
                        }}
>>>>>>> da136a5e
                        filter={filter}
                        index={index}
                        removeFilter={this.props.removeFilter}
                        updateFilter={this.props.updateFilter}
                        maxDisplayValues={this.props.maxDisplayValues}
                    />
                )}
            </div>
        );
    }
}<|MERGE_RESOLUTION|>--- conflicted
+++ resolved
@@ -7,12 +7,9 @@
 
 import StructuredQuery from "metabase-lib/lib/queries/StructuredQuery";
 import type { Filter } from "metabase/meta/types/Query";
-<<<<<<< HEAD
-=======
 import Dimension from "metabase-lib/lib/Dimension";
 
 import type { TableMetadata } from "metabase/meta/types/Metadata";
->>>>>>> da136a5e
 
 type Props = {
     query: StructuredQuery,
@@ -56,27 +53,18 @@
     }
 
     render() {
-<<<<<<< HEAD
-        const { query, filters } = this.props;
-=======
         const { query, filters, tableMetadata } = this.props;
->>>>>>> da136a5e
         return (
             <div className="Query-filterList scroll-x scroll-show scroll-show--horizontal">
                 {filters.map((filter, index) =>
                     <FilterWidget
                         key={index}
                         placeholder="Item"
-<<<<<<< HEAD
-                        // $FlowFixMe: update widgets that are still passing tableMetadata instead of query
-                        query={query || { table: () => this.props.tableMetadata }}
-=======
                         // TODO: update widgets that are still passing tableMetadata instead of query
                         query={query || {
                             table: () => tableMetadata,
                             parseFieldReference: (fieldRef) => Dimension.parseMBQL(fieldRef, tableMetadata)
                         }}
->>>>>>> da136a5e
                         filter={filter}
                         index={index}
                         removeFilter={this.props.removeFilter}
