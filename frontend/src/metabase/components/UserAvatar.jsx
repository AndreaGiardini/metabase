--- conflicted
+++ resolved
@@ -12,11 +12,7 @@
       borderRadius: "99px",
       width: "2rem",
       height: "2rem",
-<<<<<<< HEAD
-      color: 'white'
-=======
       color: "white",
->>>>>>> 2b6ef1c5
     };
   }
 
