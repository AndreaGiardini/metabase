/* @flow */

import { GET, PUT, POST, DELETE } from "metabase/lib/api";

<<<<<<< HEAD
import * as GA from "metabase/ga-info";
=======
import crossfilter from "crossfilter";

import type { Dataset } from "metabase/meta/types/Dataset";

function augmentDataset(result: Dataset) {
    if (result.data) {
        let dataset = crossfilter(result.data.rows);
        for (const [index, col: any] of result.data.cols.entries()) {
            if (col.cardinality == null) {
                col.cardinality = dataset.dimension(d => d[index]).group().size();
            }
        }
    }
    return result;
}
>>>>>>> 8f9d98f5

export const ActivityApi = {
    list:                        GET("/api/activity"),
    recent_views:                GET("/api/activity/recent_views"),
};

export const CardApi = {
    list:                        GET("/api/card"),
    create:                     POST("/api/card"),
    get:                         GET("/api/card/:cardId"),
    update:                      PUT("/api/card/:id"),
    delete:                   DELETE("/api/card/:cardId"),
    query:                      POST("/api/card/:cardId/query", augmentDataset),
    // isfavorite:                  GET("/api/card/:cardId/favorite"),
    favorite:                   POST("/api/card/:cardId/favorite"),
    unfavorite:               DELETE("/api/card/:cardId/favorite"),
    updateLabels:               POST("/api/card/:cardId/labels"),
};

export const DashboardApi = {
    list:                        GET("/api/dashboard"),
    create:                     POST("/api/dashboard"),
    get:                         GET("/api/dashboard/:dashId"),
    update:                      PUT("/api/dashboard/:id"),
    delete:                   DELETE("/api/dashboard/:dashId"),
    addcard:                    POST("/api/dashboard/:dashId/cards"),
    removecard:               DELETE("/api/dashboard/:dashId/cards"),
    reposition_cards:            PUT("/api/dashboard/:dashId/cards"),
};

export const EmailApi = {
    updateSettings:              PUT("/api/email"),
    sendTest:                   POST("/api/email/test"),
};

export const SlackApi = {
    updateSettings:              PUT("/api/slack/settings"),
};

export const MetabaseApi = {
    db_list:                     GET("/api/database"),
    db_list_with_tables:         GET("/api/database?include_tables=true"),
    db_create:                  POST("/api/database"),
    db_add_sample_dataset:      POST("/api/database/sample_dataset"),
    db_get:                      GET("/api/database/:dbId"),
    db_update:                   PUT("/api/database/:id"),
    db_delete:                DELETE("/api/database/:dbId"),
    db_metadata:                 GET("/api/database/:dbId/metadata"),
    // db_tables:                   GET("/api/database/:dbId/tables"),
    db_fields:                   GET("/api/database/:dbId/fields"),
    db_idfields:                 GET("/api/database/:dbId/idfields"),
    db_autocomplete_suggestions: GET("/api/database/:dbId/autocomplete_suggestions?prefix=:prefix"),
    db_sync_metadata:           POST("/api/database/:dbId/sync"),
    table_list:                  GET("/api/table"),
    // table_get:                   GET("/api/table/:tableId"),
    table_update:                PUT("/api/table/:id"),
    // table_fields:                GET("/api/table/:tableId/fields"),
    table_fks:                   GET("/api/table/:tableId/fks"),
    // table_reorder_fields:       POST("/api/table/:tableId/reorder"),
    table_query_metadata:       (data: { [key:string]: any }, options: { [key:string]: any } = {}) => {
                                    return GET("/api/table/:tableId/query_metadata")(data, options).then((table) => {
                                        // HACK: inject GA metadata that we don't have intergrated on the backend yet
                                        if (table && table.db && table.db.engine === "googleanalytics") {
                                            table.fields = table.fields.map(f => ({ ...f, ...GA.fields[f.name] }));
                                            table.metrics.push(...GA.metrics);
                                            table.segments.push(...GA.segments);
                                        }
                                        return table;
                                    });
                                 },
    // table_sync_metadata:        POST("/api/table/:tableId/sync"),
    // field_get:                   GET("/api/field/:fieldId"),
    // field_summary:               GET("/api/field/:fieldId/summary"),
    // field_values:                GET("/api/field/:fieldId/values"),
    // field_value_map_update:     POST("/api/field/:fieldId/value_map_update"),
    field_update:                PUT("/api/field/:id"),
    dataset:                    POST("/api/dataset", augmentDataset),
    dataset_duration:           POST("/api/dataset/duration"),
};

export const PulseApi = {
    list:                        GET("/api/pulse"),
    create:                     POST("/api/pulse"),
    get:                         GET("/api/pulse/:pulseId"),
    update:                      PUT("/api/pulse/:id"),
    delete:                   DELETE("/api/pulse/:pulseId"),
    test:                       POST("/api/pulse/test"),
    form_input:                  GET("/api/pulse/form_input"),
    preview_card:                GET("/api/pulse/preview_card_info/:id"),
};

export const SegmentApi = {
    list:                        GET("/api/segment"),
    create:                     POST("/api/segment"),
    get:                         GET("/api/segment/:segmentId"),
    update:                      PUT("/api/segment/:id"),
    delete:                   DELETE("/api/segment/:segmentId"),
};

export const MetricApi = {
    list:                        GET("/api/metric"),
    create:                     POST("/api/metric"),
    get:                         GET("/api/metric/:metricId"),
    update:                      PUT("/api/metric/:id"),
    update_important_fields:     PUT("/api/metric/:metricId/important_fields"),
    delete:                   DELETE("/api/metric/:metricId"),
};

export const RevisionApi = {
    list:                        GET("/api/revision"),
    revert:                     POST("/api/revision/revert"),
};

export const RevisionsApi = {
    get:                         GET("/api/:entity/:id/revisions"),
};

export const LabelApi = {
    list:                        GET("/api/label"),
    create:                     POST("/api/label"),
    update:                      PUT("/api/label/:id"),
    delete:                   DELETE("/api/label/:id"),
};

export const SessionApi = {
    create:                     POST("/api/session"),
    createWithGoogleAuth:       POST("/api/session/google_auth"),
    delete:                   DELETE("/api/session"),
    properties:                  GET("/api/session/properties"),
    forgot_password:            POST("/api/session/forgot_password"),
    reset_password:             POST("/api/session/reset_password"),
    password_reset_token_valid:  GET("/api/session/password_reset_token_valid"),
};

export const SettingsApi = {
    list:                        GET("/api/setting"),
    put:                         PUT("/api/setting/:key"),
    // setAll:                      PUT("/api/setting"),
    // delete:                   DELETE("/api/setting/:key"),
};

export const PermissionsApi = {
    groups:                      GET("/api/permissions/group"),
    groupDetails:                GET("/api/permissions/group/:id"),
    graph:                       GET("/api/permissions/graph"),
    updateGraph:                 PUT("/api/permissions/graph"),
    createGroup:                POST("/api/permissions/group"),
    memberships:                 GET("/api/permissions/membership"),
    createMembership:           POST("/api/permissions/membership"),
    deleteMembership:         DELETE("/api/permissions/membership/:id"),
    updateGroup:                 PUT("/api/permissions/group/:id"),
    deleteGroup:              DELETE("/api/permissions/group/:id"),
};

export const GettingStartedApi = {
    get:                         GET("/api/getting_started"),
};

export const SetupApi = {
    create:                     POST("/api/setup"),
    validate_db:                POST("/api/setup/validate"),
};

export const UserApi = {
    create:                     POST("/api/user"),
    list:                        GET("/api/user"),
    current:                     GET("/api/user/current"),
    // get:                         GET("/api/user/:userId"),
    update:                      PUT("/api/user/:id"),
    update_password:             PUT("/api/user/:id/password"),
    update_qbnewb:               PUT("/api/user/:id/qbnewb"),
    delete:                   DELETE("/api/user/:userId"),
    send_invite:                POST("/api/user/:id/send_invite"),
};

export const UtilApi = {
    password_check:             POST("/api/util/password_check"),
};<|MERGE_RESOLUTION|>--- conflicted
+++ resolved
@@ -2,9 +2,8 @@
 
 import { GET, PUT, POST, DELETE } from "metabase/lib/api";
 
-<<<<<<< HEAD
 import * as GA from "metabase/ga-info";
-=======
+
 import crossfilter from "crossfilter";
 
 import type { Dataset } from "metabase/meta/types/Dataset";
@@ -20,7 +19,6 @@
     }
     return result;
 }
->>>>>>> 8f9d98f5
 
 export const ActivityApi = {
     list:                        GET("/api/activity"),
@@ -80,17 +78,15 @@
     // table_fields:                GET("/api/table/:tableId/fields"),
     table_fks:                   GET("/api/table/:tableId/fks"),
     // table_reorder_fields:       POST("/api/table/:tableId/reorder"),
-    table_query_metadata:       (data: { [key:string]: any }, options: { [key:string]: any } = {}) => {
-                                    return GET("/api/table/:tableId/query_metadata")(data, options).then((table) => {
-                                        // HACK: inject GA metadata that we don't have intergrated on the backend yet
-                                        if (table && table.db && table.db.engine === "googleanalytics") {
-                                            table.fields = table.fields.map(f => ({ ...f, ...GA.fields[f.name] }));
-                                            table.metrics.push(...GA.metrics);
-                                            table.segments.push(...GA.segments);
-                                        }
-                                        return table;
-                                    });
-                                 },
+    table_query_metadata:        GET("/api/table/:tableId/query_metadata", (table) => {
+                                    // HACK: inject GA metadata that we don't have intergrated on the backend yet
+                                    if (table && table.db && table.db.engine === "googleanalytics") {
+                                        table.fields = table.fields.map(f => ({ ...f, ...GA.fields[f.name] }));
+                                        table.metrics.push(...GA.metrics);
+                                        table.segments.push(...GA.segments);
+                                    }
+                                    return table;
+                                 }),
     // table_sync_metadata:        POST("/api/table/:tableId/sync"),
     // field_get:                   GET("/api/field/:fieldId"),
     // field_summary:               GET("/api/field/:fieldId/summary"),
