--- conflicted
+++ resolved
@@ -1,5 +1,4 @@
 (ns metabase.automagic-dashboards.comparison
-<<<<<<< HEAD
   (:require [clojure.string :as str]
             [metabase.api.common :as api]
             [metabase.automagic-dashboards
@@ -8,12 +7,6 @@
             [metabase.query-processor.middleware.expand-macros :refer [merge-filter-clauses]]
             [metabase.query-processor.util :as qp.util]
             [puppetlabs.i18n.core :as i18n :refer [tru]]))
-=======
-  #_(:require [clojure.string :as str]
-              [metabase.api.common :as api]
-              [metabase.automagic-dashboards
-               [populate :as populate]]))
->>>>>>> 7478261b
 
 (defn- dashboard->cards
   [dashboard]
@@ -153,7 +146,4 @@
                            (metabase.models.segment/Segment 6)
                            (metabase.models.segment/Segment 7))
      (metabase.models.dashboard/save-transient-dashboard!)
-     :id))
-
-
-(map (comp :aggregation :query :dataset_query) (unroll-multiseries (metabase.models.card/Card 507)))+     :id))