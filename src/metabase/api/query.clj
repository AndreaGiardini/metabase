(ns metabase.api.query
  (:require [korma.core :refer [where subselect fields order limit]]
            [compojure.core :refer [defroutes GET PUT POST DELETE]]
            [clojure.data.json :as json]
            [medley.core :refer :all]
            [metabase.api.common :refer :all]
            [metabase.db :refer :all]
<<<<<<< HEAD
            (metabase.models [hydrate :refer :all]
                             [query :refer [Query]]
                             [query-execution :refer [QueryExecution]]
                             [database :refer [Database databases-for-org]]
                             [org :refer [Org]]
                             [common :as common])
=======
            (metabase.models [common :as common]
                             [hydrate :refer :all]
                             [database :refer [Database databases-for-org]]                                                                      [org :refer [Org]]
                             [query :refer [Query]])
>>>>>>> 7ee4b3c2
            [metabase.util :as util]))


(defendpoint GET "/form_input" [org]
  ;; TODO - validate user has perms on org
  (let [dbs (databases-for-org org)]
    {:permissions common/permissions
     :timezones common/timezones
     :databases dbs}))


(defendpoint GET "/" [org f]
  ;; TODO - filter by f == "mine"
  ;; TODO - filter by creator == self OR public_perms > 0
  (check-403 ((:perms-for-org @*current-user*) org))
  (-> (sel :many Query
        (where {:database_id [in (subselect Database (fields :id) (where {:organization_id org}))]})
        (where {:public_perms [> common/perms-none]}))
      (hydrate :creator :database)))

(defn query-clone
  "Create a new query by cloning an existing query.  Returns a 403 if user doesn't have acces to read query."
  [query-id]
  (let-400 [{:keys [can_read name] :as query} (sel :one Query :id query-id)]
    (check-403 @can_read)
    (->> (-> query
             (select-keys [:type :details :database_id])
             (assoc :name (str name " CLONED")
                    :public_perms common/perms-none
                    :creator_id *current-user-id*))
         (mapply ins Query))))

(defn query-create
  "Create a new query from user posted data."
  [{:keys [name sql timezone public_perms database]}]
  (require-params database)             ; sql, timezone?
  (check (exists? Database :id database) [400 "Specified database does not exist."])
  ;; TODO - validate that user has perms to create against this database
  (ins Query
    :type "rawsql"
    :name (or name (str "New Query: " (java.util.Date.)))
    :details (json/write-str {:sql sql
                              :timezone timezone})
    :public_perms (or public_perms common/perms-none)
    :creator_id *current-user-id*
    :database_id database))

(defendpoint POST "/" [:as {{:keys [clone] :as body} :body}]
  (if clone
    (query-clone clone)
    (query-create body)))


(defendpoint GET "/:id" [id]
  (let-404 [{:keys [can_read] :as query} (sel :one Query :id id)]
    (check-403 @can_read)
    (hydrate query :creator :database :can_read :can_write)))


(defendpoint PUT "/:id" [id :as {{:keys [sql timezone version] :as body} :body}]
  ;; TODO - check that database exists and user has permission (if specified)
  (let-404 [{:keys [can_write] :as query} (sel :one Query :id id)]
    (check-403 @can_write)
    (let [details (if-not sql {}
                    {:details (json/write-str {:sql sql
                                               :timezone timezone})
                     :version (+ version 1)})]
      (check-500 (-> details
                     (merge body {:updated_at (java.util.Date.)})
                     (util/select-non-nil-keys :name :database_id :public_perms :details :version :updated_at)
                     (->> (mapply upd Query id))))
      (-> (sel :one Query :id id)
          (hydrate :creator :database)))))


(defendpoint DELETE "/:id" [id]
  (let-404 [{:keys [can_write] :as query} (sel :one [Query :id :creator_id :public_perms] :id id)]
    (check-403 @can_write)
    (del Query :id id)))


(defendpoint POST "/:id" [id]
  ;; TODO - implementation (execute a query)
  {:TODO "TODO"})


(defendpoint GET "/:id/results" [id]
  ;; TODO - implementation (list recent results of a query)
  (let-404 [{:keys [can_read] :as query} (sel :one Query :id id)]
    (check-403 @can_read)
    (sel :many QueryExecution :query_id id (order :finished_at :DESC) (limit 10))))


(defendpoint POST "/:id/csv" [id]
  ;; TODO - this should return a CSV file instead of JSON
  {:TODO "TODO"})


(define-routes)<|MERGE_RESOLUTION|>--- conflicted
+++ resolved
@@ -5,19 +5,11 @@
             [medley.core :refer :all]
             [metabase.api.common :refer :all]
             [metabase.db :refer :all]
-<<<<<<< HEAD
-            (metabase.models [hydrate :refer :all]
-                             [query :refer [Query]]
-                             [query-execution :refer [QueryExecution]]
-                             [database :refer [Database databases-for-org]]
-                             [org :refer [Org]]
-                             [common :as common])
-=======
             (metabase.models [common :as common]
                              [hydrate :refer :all]
                              [database :refer [Database databases-for-org]]                                                                      [org :refer [Org]]
-                             [query :refer [Query]])
->>>>>>> 7ee4b3c2
+                             [query :refer [Query]]
+                             [query-execution :refer [QueryExecution]])
             [metabase.util :as util]))
 
 
