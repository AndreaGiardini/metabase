(ns metabase.driver.generic-sql
  (:require [clojure.core.memoize :as memoize]
            [clojure.java.jdbc :as jdbc]
            [clojure.set :as set]
            [clojure.tools.logging :as log]
            (korma [core :as k]
                   [db :as kdb])
            [metabase.driver :as driver]
            metabase.driver.query-processor.interface
            (metabase.models [field :as field]
                             [table :as table])
            [metabase.util :as u]
            [metabase.util.korma-extensions :as kx]
            [metabase.driver.sync :as sync])
  (:import java.util.Map
           clojure.lang.Keyword))

(declare db->korma-db
         korma-entity)

(defprotocol ISQLDriver
  "Methods SQL-based drivers should implement in order to use `IDriverSQLDefaultsMixin`.
   Methods marked *OPTIONAL* have default implementations in `ISQLDriverDefaultsMixin`."

  (active-tables ^java.util.Set [this, ^java.sql.DatabaseMetaData metadata]
    "Return a set of maps containing information about the active tables/views, collections, or equivalent that currently exist in DATABASE.
     Each map should contain the key `:name`, which is the string name of the table. For databases that have a concept of schemas,
     this map should also include the string name of the table's `:schema`.")

  ;; The following apply-* methods define how the SQL Query Processor handles given query clauses. Each method is called when a matching clause is present
  ;; in QUERY, and should return an appropriately modified version of KORMA-QUERY. Most drivers can use the default implementations for all of these methods,
  ;; but some may need to override one or more (e.g. SQL Server needs to override the behavior of `apply-limit`, since T-SQL uses `TOP` instead of `LIMIT`).
  (apply-aggregation [this korma-query, ^Map query] "*OPTIONAL*.")
  (apply-breakout    [this korma-query, ^Map query] "*OPTIONAL*.")
  (apply-fields      [this korma-query, ^Map query] "*OPTIONAL*.")
  (apply-filter      [this korma-query, ^Map query] "*OPTIONAL*.")
  (apply-join-tables [this korma-query, ^Map query] "*OPTIONAL*.")
  (apply-limit       [this korma-query, ^Map query] "*OPTIONAL*.")
  (apply-order-by    [this korma-query, ^Map query] "*OPTIONAL*.")
  (apply-page        [this korma-query, ^Map query] "*OPTIONAL*.")

  (column->base-type ^clojure.lang.Keyword [this, ^Keyword column-type]
    "Given a native DB column type, return the corresponding `Field` `base-type`.")

  (column->special-type ^clojure.lang.Keyword [this, ^String column-name, ^Keyword column-type]
    "*OPTIONAL*. Attempt to determine the special-type of a field given the column name and native type.
     For example, the Postgres driver can mark Postgres JSON type columns as `:json` special type.")

  (connection-details->spec [this, ^Map details-map]
    "Given a `Database` DETAILS-MAP, return a JDBC connection spec.")

  (current-datetime-fn [this]
    "*OPTIONAL*. Korma form that should be used to get the current `DATETIME` (or equivalent). Defaults to `(k/sqlfn* :NOW)`.")

  (date [this, ^Keyword unit, field-or-value]
    "Return a korma form for truncating a date or timestamp field or value to a given resolution, or extracting a date component.")

  (excluded-schemas ^java.util.Set [this]
    "*OPTIONAL*. Set of string names of schemas to skip syncing tables from.")

  (get-connection-for-sync ^java.sql.Connection [this details]
    "*OPTIONAL*. Get a connection used for a Sync step. By default, this returns a pooled connection.")

  (set-timezone-sql ^String [this]
    "*OPTIONAL*. This should be a prepared JDBC SQL statement string to be used to set the timezone for the current transaction.

       \"SET @@session.timezone = ?;\"")

  (stddev-fn ^clojure.lang.Keyword [this]
    "*OPTIONAL*. Keyword name of the SQL function that should be used to get the length of a string. Defaults to `:STDDEV`.")

  (string-length-fn ^clojure.lang.Keyword [this]
    "Keyword name of the SQL function that should be used to get the length of a string, e.g. `:LENGTH`.")

  (unix-timestamp->timestamp [this, ^Keyword seconds-or-milliseconds, field-or-value]
    "Return a korma form appropriate for converting a Unix timestamp integer field or value to an proper SQL `Timestamp`.
     SECONDS-OR-MILLISECONDS refers to the resolution of the int in question and with be either `:seconds` or `:milliseconds`."))


(def ^{:arglists '([connection-spec])}
  connection-spec->pooled-connection-spec
  "Return a JDBC connection spec that includes a cp30 `ComboPooledDataSource`.
   Theses connection pools are cached so we don't create multiple ones to the same DB.
   Pools are destroyed after they aren't used for more than 3 hours."
  (memoize/ttl
   (fn [spec]
     (log/debug (u/format-color 'magenta "Creating new connection pool..."))
     (kdb/connection-pool (assoc spec :minimum-pool-size 1)))
   :ttl/threshold (* 3 60 60 1000)))

(defn db->jdbc-connection-spec
  "Return a JDBC connection spec for DATABASE. Normally this will have a C3P0 pool as its datasource, unless the database is `short-lived`."
  {:arglists '([database] [driver details])}
  ;; TODO - I don't think short-lived? key is really needed anymore. It's only used by unit tests, and its original purpose was for creating temporary DBs;
  ;; since we don't destroy databases at the end of each test anymore, it's probably time to remove this
  ([{:keys [engine details]}]
   (db->jdbc-connection-spec (driver/engine->driver engine) details))
  ([driver {:keys [short-lived?], :as details}]
   (let [connection-spec (connection-details->spec driver details)]
     (if short-lived?
       connection-spec
       (connection-spec->pooled-connection-spec connection-spec)))))

(def ^{:arglists '([database] [driver details])}
  db->connection
  "Return a [possibly pooled] connection to DATABASE. Make sure to close this when you're done! (e.g. by using `with-open`)"
  (comp jdbc/get-connection db->jdbc-connection-spec))


(defn escape-field-name
  "Escape dots in a field name so Korma doesn't get confused and separate them. Returns a keyword."
  ^clojure.lang.Keyword [k]
  (keyword (kx/escape-name (name k))))


(defn- can-connect? [driver details]
  (let [connection (connection-details->spec driver details)]
    (= 1 (-> (k/exec-raw connection "SELECT 1" :results)
             first
             vals
             first))))

<<<<<<< HEAD
=======
(defmacro with-metadata
  "Execute BODY with `java.sql.DatabaseMetaData` for DATABASE."
  [[binding driver database] & body]
  `(with-open [^java.sql.Connection conn# (get-connection-for-sync ~driver (:details ~database))]
     (let [~binding (.getMetaData conn#)]
       ~@body)))


(defn fast-active-tables
  "Default, fast implementation of `IDriver/active-tables` best suited for DBs with lots of system tables (like Oracle).
   Fetch list of schemas, then for each one not in `excluded-schemas`, fetch its Tables, and combine the results.

   This is as much as 15x faster for Databases with lots of system tables than `post-filtered-active-tables` (4 seconds vs 60)."
  [driver database]
  (with-metadata [md driver database]
    (let [all-schemas (set (map :table_schem (jdbc/result-set-seq (.getSchemas md))))
          schemas     (set/difference all-schemas (excluded-schemas driver))]
      (set (for [schema     schemas
                 table-name (mapv :table_name (jdbc/result-set-seq (.getTables md nil schema nil (into-array String ["TABLE", "VIEW"]))))]
             {:name   table-name
              :schema schema})))))

(defn post-filtered-active-tables
  "Alternative implementation of `IDriver/active-tables` best suited for DBs with little or no support for schemas.
   Fetch *all* Tables, then filter out ones whose schema is in `excluded-schemas` Clojure-side."
  [driver database]
  (with-metadata [md driver database]
    (set (for [table (filter #(not (contains? (excluded-schemas driver) (:table_schem %)))
                             (jdbc/result-set-seq (.getTables md nil nil nil (into-array String ["TABLE", "VIEW"]))))]
           {:name   (:table_name table)
            :schema (:table_schem table)}))))


(defn- active-column-names->type [driver table]
  (with-metadata [md driver (table/database table)]
    (into {} (for [{:keys [column_name type_name]} (jdbc/result-set-seq (.getColumns md nil (:schema table) (:name table) nil))]
               {column_name (or (column->base-type driver (keyword type_name))
                                (do (log/warn (format "Don't know how to map column type '%s' to a Field base_type, falling back to :UnknownField." type_name))
                                    :UnknownField))}))))

>>>>>>> 8dc06396
(defn pattern-based-column->base-type
  "Return a `column->base-type` function that matches types based on a sequence of pattern / base-type pairs."
  [pattern->type]
  (fn [_ column-type]
    (let [column-type (name column-type)]
      (loop [[[pattern base-type] & more] pattern->type]
        (cond
          (re-find pattern column-type) base-type
          (seq more)                    (recur more))))))

<<<<<<< HEAD
=======
(defn- table-pks [driver table]
  (with-metadata [md driver (table/database table)]
    (->> (.getPrimaryKeys md nil nil (:name table))
         jdbc/result-set-seq
         (map :column_name)
         set)))

>>>>>>> 8dc06396
(def ^:private ^:const field-values-lazy-seq-chunk-size
  "How many Field values should we fetch at a time for `field-values-lazy-seq`?"
  ;; Hopefully this is a good balance between
  ;; 1. Not doing too many DB calls
  ;; 2. Not running out of mem
  ;; 3. Not fetching too many results for things like mark-json-field! which will fail after the first result that isn't valid JSON
  500)

(defn- field-values-lazy-seq [driver field]
  (let [table           (field/table field)
        name-components (field/qualified-name-components field)
        transform-fn    (if (contains? #{:TextField :CharField} (:base_type field))
                          u/jdbc-clob->str
                          identity)

        field-k         (keyword (:name field))
        select*         (-> (k/select* (korma-entity table))
                            (k/fields (escape-field-name field-k)))
        fetch-one-page  (fn [page-num]
                          (for [row (k/exec (apply-page driver select* {:page {:items field-values-lazy-seq-chunk-size, :page page-num}}))]
                            (transform-fn (row field-k))))

        ;; This function returns a chunked lazy seq that will fetch some range of results, e.g. 0 - 500, then concat that chunk of results
        ;; with a recursive call to (lazily) fetch the next chunk of results, until we run out of results or hit the limit.
        fetch-page      (fn -fetch-page [page-num]
                          (lazy-seq
                           (let [results             (fetch-one-page page-num)
                                 total-items-fetched (* (inc page-num) field-values-lazy-seq-chunk-size)]
                             (concat results (when (and (seq results)
                                                        (< total-items-fetched driver/max-sync-lazy-seq-results)
                                                        (= (count results) field-values-lazy-seq-chunk-size))
                                               (-fetch-page (inc page-num)))))))]
    (fetch-page 0)))

(defn- table-rows-seq [_ database table-name]
  (k/select (korma-entity database {:table-name table-name})))

<<<<<<< HEAD
=======

(defn- table-fks [driver table]
  (with-metadata [md driver (table/database table)]
    (->> (.getImportedKeys md nil nil (:name table))
         jdbc/result-set-seq
         (map (fn [result]
                {:fk-column-name   (:fkcolumn_name result)
                 :dest-table-name  (:pktable_name result)
                 :dest-column-name (:pkcolumn_name result)}))
         set)))

>>>>>>> 8dc06396
(defn- field-avg-length [driver field]
  (or (some-> (korma-entity (field/table field))
              (k/select (k/aggregate (avg (k/sqlfn* (string-length-fn driver)
                                                    ;; TODO: multi-byte data on postgres causes exception
                                                    (kx/cast :CHAR (escape-field-name (:name field)))))
                                     :len))
              first
              :len
              int)
      0))

(defn- field-percent-urls [_ field]
  (or (let [korma-table (korma-entity (field/table field))]
        (when-let [total-non-null-count (:count (first (k/select korma-table
                                                                 (k/aggregate (count (k/raw "*")) :count)
                                                                 (k/where {(escape-field-name (:name field)) [not= nil]}))))]
          (when (> total-non-null-count 0)
            (when-let [url-count (:count (first (k/select korma-table
                                                          (k/aggregate (count (k/raw "*")) :count)
                                                          (k/where {(escape-field-name (:name field)) [like "http%://_%.__%"]}))))]
              (float (/ url-count total-non-null-count))))))
      0.0))

(defn features [driver]
  (set (cond-> [:foreign-keys
                :standard-deviation-aggregations]
         (set-timezone-sql driver) (conj :set-timezone))))


;;; ## Database introspection methods used by sync process

(defmacro with-metadata
  "Execute BODY with `java.sql.DatabaseMetaData` for DATABASE."
  [[binding driver database] & body]
  `(with-open [^java.sql.Connection conn# (get-connection-for-sync ~driver (:details ~database))]
     (let [~binding (.getMetaData conn#)]
       ~@body)))

(defn fast-active-tables
  "Default, fast implementation of `IDriver/active-tables` best suited for DBs with lots of system tables (like Oracle).
   Fetch list of schemas, then for each one not in `excluded-schemas`, fetch its Tables, and combine the results.

   This is as much as 15x faster for Databases with lots of system tables than `post-filtered-active-tables` (4 seconds vs 60)."
  [driver metadata]
  (let [all-schemas (set (map :table_schem (jdbc/result-set-seq (.getSchemas metadata))))
        schemas     (set/difference all-schemas (excluded-schemas driver))]
    (set (for [schema     schemas
               table-name (mapv :table_name (jdbc/result-set-seq (.getTables metadata nil schema nil (into-array String ["TABLE", "VIEW"]))))]
           {:name   table-name
            :schema schema}))))

(defn post-filtered-active-tables
  "Alternative implementation of `IDriver/active-tables` best suited for DBs with little or no support for schemas.
   Fetch *all* Tables, then filter out ones whose schema is in `excluded-schemas` Clojure-side."
  [driver metadata]
  (set (for [table (filter #(not (contains? (excluded-schemas driver) (:table_schem %)))
                           (jdbc/result-set-seq (.getTables metadata nil nil nil (into-array String ["TABLE", "VIEW"]))))]
         {:name   (:table_name table)
          :schema (:table_schem table)})))

(defn- describe-table-fields
  [metadata driver {:keys [schema name]}]
  (set (for [{:keys [column_name type_name]} (jdbc/result-set-seq (.getColumns metadata nil schema name nil))
             :let [calculated-special-type (column->special-type driver column_name (keyword type_name))]]
         (merge {:name        column_name
                 :column-type type_name
                 :base-type   (or (column->base-type driver (keyword type_name))
                                  (do (log/warn (format "Don't know how to map column type '%s' to a Field base_type, falling back to :UnknownField." type_name))
                                      :UnknownField))}
                (when calculated-special-type
                  {:special-type calculated-special-type})))))

(defn- add-table-pks
  [metadata table]
  (let [pks (->> (.getPrimaryKeys metadata nil nil (:name table))
                 jdbc/result-set-seq
                 (mapv :column_name)
                 set)]
    (update table :fields (fn [fields]
                            (set (for [field fields]
                                   (if-not (contains? pks (:name field)) field
                                                                         (assoc field :pk? true))))))))

(defn describe-database
  [driver database]
  (with-metadata [metadata driver database]
    {:tables (active-tables driver metadata)}))

(defn describe-table
  [driver table]
  (with-metadata [metadata driver @(:db table)]
    (->> (assoc (select-keys table [:name :schema]) :fields (describe-table-fields metadata driver table))
         ;; find PKs and mark them
         (add-table-pks metadata))))

(defn describe-table-fks
  [driver table]
  (with-metadata [metadata driver @(:db table)]
    (set (->> (.getImportedKeys metadata nil nil (:name table))
              jdbc/result-set-seq
              (mapv (fn [result]
                      {:fk-column-name   (:fkcolumn_name result)
                       :dest-table       {:name   (:pktable_name result)
                                          :schema (:pktable_schem result)}
                       :dest-column-name (:pkcolumn_name result)}))))))


(defn analyze-table
  [driver table new-table-ids]
  ((sync/generic-analyze-table driver
                               :field-avg-length-fn (partial field-avg-length driver)
                               :field-percent-urls-fn (partial field-percent-urls driver))
    driver
    table
    new-table-ids))


(defn ISQLDriverDefaultsMixin
  "Default implementations for methods in `ISQLDriver`."
  []
  (require 'metabase.driver.generic-sql.query-processor)
  {:active-tables           fast-active-tables
   :apply-aggregation       (resolve 'metabase.driver.generic-sql.query-processor/apply-aggregation) ; don't resolve the vars yet so during interactive dev if the
   :apply-breakout          (resolve 'metabase.driver.generic-sql.query-processor/apply-breakout) ; underlying impl changes we won't have to reload all the drivers
   :apply-fields            (resolve 'metabase.driver.generic-sql.query-processor/apply-fields)
   :apply-filter            (resolve 'metabase.driver.generic-sql.query-processor/apply-filter)
   :apply-join-tables       (resolve 'metabase.driver.generic-sql.query-processor/apply-join-tables)
   :apply-limit             (resolve 'metabase.driver.generic-sql.query-processor/apply-limit)
   :apply-order-by          (resolve 'metabase.driver.generic-sql.query-processor/apply-order-by)
   :apply-page              (resolve 'metabase.driver.generic-sql.query-processor/apply-page)
   :column->special-type    (constantly nil)
   :current-datetime-fn     (constantly (k/sqlfn* :NOW))
   :excluded-schemas        (constantly nil)
   :get-connection-for-sync db->connection
   :set-timezone-sql        (constantly nil)
   :stddev-fn               (constantly :STDDEV)})


(defn IDriverSQLDefaultsMixin
  "Default implementations of methods in `IDriver` for SQL drivers."
  []
  (require 'metabase.driver.generic-sql.native
           'metabase.driver.generic-sql.query-processor)
  (merge driver/IDriverDefaultsMixin
         {:analyze-table             analyze-table
          :can-connect?              can-connect?
          :describe-database         describe-database
          :describe-table            describe-table
          :describe-table-fks        describe-table-fks
          :features                  features
          :field-values-lazy-seq     field-values-lazy-seq
          :process-native            (resolve 'metabase.driver.generic-sql.native/process-and-run)
          :process-structured        (resolve 'metabase.driver.generic-sql.query-processor/process-structured)
          :table-rows-seq            table-rows-seq}))



;;; ### Util Fns

(defn- db->korma-db
  "Return a Korma DB spec for Metabase DATABASE."
  ([database]
   (db->korma-db (driver/engine->driver (:engine database)) (:details database)))
  ([driver details]
   (assoc (kx/create-db (connection-details->spec driver details))
          :pool (db->jdbc-connection-spec driver details))))

(defn- table+db->entity [{schema :schema, table-name :name} db]
  (k/database (kx/create-entity [schema table-name]) db))

(defn korma-entity
  "Return a Korma entity for [DB and] TABLE.

    (-> (sel :one Table :id 100)
        korma-entity
        (select (aggregate (count :*) :count)))"
  ([table]
   (korma-entity (table/database table) table))

  ([db table]             (table+db->entity table (db->korma-db db)))
  ([driver details table] (table+db->entity table (db->korma-db driver details))))<|MERGE_RESOLUTION|>--- conflicted
+++ resolved
@@ -120,49 +120,6 @@
              vals
              first))))
 
-<<<<<<< HEAD
-=======
-(defmacro with-metadata
-  "Execute BODY with `java.sql.DatabaseMetaData` for DATABASE."
-  [[binding driver database] & body]
-  `(with-open [^java.sql.Connection conn# (get-connection-for-sync ~driver (:details ~database))]
-     (let [~binding (.getMetaData conn#)]
-       ~@body)))
-
-
-(defn fast-active-tables
-  "Default, fast implementation of `IDriver/active-tables` best suited for DBs with lots of system tables (like Oracle).
-   Fetch list of schemas, then for each one not in `excluded-schemas`, fetch its Tables, and combine the results.
-
-   This is as much as 15x faster for Databases with lots of system tables than `post-filtered-active-tables` (4 seconds vs 60)."
-  [driver database]
-  (with-metadata [md driver database]
-    (let [all-schemas (set (map :table_schem (jdbc/result-set-seq (.getSchemas md))))
-          schemas     (set/difference all-schemas (excluded-schemas driver))]
-      (set (for [schema     schemas
-                 table-name (mapv :table_name (jdbc/result-set-seq (.getTables md nil schema nil (into-array String ["TABLE", "VIEW"]))))]
-             {:name   table-name
-              :schema schema})))))
-
-(defn post-filtered-active-tables
-  "Alternative implementation of `IDriver/active-tables` best suited for DBs with little or no support for schemas.
-   Fetch *all* Tables, then filter out ones whose schema is in `excluded-schemas` Clojure-side."
-  [driver database]
-  (with-metadata [md driver database]
-    (set (for [table (filter #(not (contains? (excluded-schemas driver) (:table_schem %)))
-                             (jdbc/result-set-seq (.getTables md nil nil nil (into-array String ["TABLE", "VIEW"]))))]
-           {:name   (:table_name table)
-            :schema (:table_schem table)}))))
-
-
-(defn- active-column-names->type [driver table]
-  (with-metadata [md driver (table/database table)]
-    (into {} (for [{:keys [column_name type_name]} (jdbc/result-set-seq (.getColumns md nil (:schema table) (:name table) nil))]
-               {column_name (or (column->base-type driver (keyword type_name))
-                                (do (log/warn (format "Don't know how to map column type '%s' to a Field base_type, falling back to :UnknownField." type_name))
-                                    :UnknownField))}))))
-
->>>>>>> 8dc06396
 (defn pattern-based-column->base-type
   "Return a `column->base-type` function that matches types based on a sequence of pattern / base-type pairs."
   [pattern->type]
@@ -173,16 +130,6 @@
           (re-find pattern column-type) base-type
           (seq more)                    (recur more))))))
 
-<<<<<<< HEAD
-=======
-(defn- table-pks [driver table]
-  (with-metadata [md driver (table/database table)]
-    (->> (.getPrimaryKeys md nil nil (:name table))
-         jdbc/result-set-seq
-         (map :column_name)
-         set)))
-
->>>>>>> 8dc06396
 (def ^:private ^:const field-values-lazy-seq-chunk-size
   "How many Field values should we fetch at a time for `field-values-lazy-seq`?"
   ;; Hopefully this is a good balance between
@@ -220,20 +167,6 @@
 (defn- table-rows-seq [_ database table-name]
   (k/select (korma-entity database {:table-name table-name})))
 
-<<<<<<< HEAD
-=======
-
-(defn- table-fks [driver table]
-  (with-metadata [md driver (table/database table)]
-    (->> (.getImportedKeys md nil nil (:name table))
-         jdbc/result-set-seq
-         (map (fn [result]
-                {:fk-column-name   (:fkcolumn_name result)
-                 :dest-table-name  (:pktable_name result)
-                 :dest-column-name (:pkcolumn_name result)}))
-         set)))
-
->>>>>>> 8dc06396
 (defn- field-avg-length [driver field]
   (or (some-> (korma-entity (field/table field))
               (k/select (k/aggregate (avg (k/sqlfn* (string-length-fn driver)
@@ -324,14 +257,14 @@
 
 (defn describe-table
   [driver table]
-  (with-metadata [metadata driver @(:db table)]
+  (with-metadata [metadata driver (table/database table)]
     (->> (assoc (select-keys table [:name :schema]) :fields (describe-table-fields metadata driver table))
          ;; find PKs and mark them
          (add-table-pks metadata))))
 
 (defn describe-table-fks
   [driver table]
-  (with-metadata [metadata driver @(:db table)]
+  (with-metadata [metadata driver (table/database table)]
     (set (->> (.getImportedKeys metadata nil nil (:name table))
               jdbc/result-set-seq
               (mapv (fn [result]
